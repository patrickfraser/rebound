#ifdef OPENGL
#include <stdio.h>
#include <stdlib.h>
#include <math.h>
#include <unistd.h>
#include <sys/stat.h>
#ifdef _APPLE
#include <GLUT/glut.h>
#else
#include <GL/glut.h>
#endif 
#include "zpr.h"
#include "main.h"
#include "particle.h"
#include "boundaries.h"
#include "tree.h"
#include "opengl.h"

GLuint DListSPHERE;
#ifndef COLLISIONS_NONE
int display_spheres = 1;
#else
int display_spheres = 0;
#endif
int display_init_done = 0;
int display_pause_sim = 0;
int display_pause = 0;
int display_tree = 0;

void displayKey(unsigned char key, int x, int y){
	switch(key){
		case 'q':
			exit(0);
			break;
		case ' ':
			display_pause_sim=!display_pause_sim;
			if (display_pause_sim){
				printf("Pause.\n");
				glutIdleFunc(NULL);
			}else{
				printf("Resume.\n");
				glutIdleFunc(iterate);
			}
			break;
		case 's':
			display_spheres = !display_spheres;
			break;
		case 'r':
			zprReset(0.7/boxsize_max);
			break;
		case 't':
			display_tree = !display_tree;
			break;
		case 'd':
			display_pause = !display_pause;
			break;
	}
	display();
}

#if defined(GRAVITY_TREE) || defined(COLLISIONS_TREE)
void display_cell(struct cell* node){
	if (node == NULL) return;
	glTranslatef(node->x,node->y,node->z);
	glutWireCube(node->w);
<<<<<<< HEAD
	glTranslatef(-node->x[0],-node->x[1],-node->x[2]);
	for (int i=0;i<8;i++) {
		displayTree(node->oct[i]);
=======
	glTranslatef(-node->x,-node->y,-node->z);
	if (node->oct!=NULL){
		for (int i=0;i<8;i++) {
			display_cell(node->oct[i]);
		}
>>>>>>> 1e9a447c
	}
}
void display_entire_tree(){
	for(int i=0;i<root_nx;i++){
	for(int j=0;j<root_ny;j++){
	for(int k=0;k<root_nz;k++){
		int index = (k*root_ny+j)*root_nx+i;
		display_cell(root[index]);
	}
	}
	}
}
#endif

void display(){
	if (display_pause) return;
	glClear(GL_DEPTH_BUFFER_BIT | GL_COLOR_BUFFER_BIT | GL_STENCIL_BUFFER_BIT);
	if (display_spheres){
		glDisable(GL_BLEND);                    
		glDepthMask(GL_TRUE);
		glEnable(GL_DEPTH_TEST);
		glEnable(GL_LIGHTING);
		glEnable(GL_LIGHT0);
		GLfloat lightpos[] = {0, boxsize_max, boxsize_max, 0.f};
		glLightfv(GL_LIGHT0, GL_POSITION, lightpos);
	}else{
		glEnable(GL_BLEND);                    
		glDepthMask(GL_FALSE);
		glDisable(GL_DEPTH_TEST);
		glDisable(GL_LIGHTING);
		glDisable(GL_LIGHT0);
	}
	glTranslatef(0,0,-boxsize_max);
	glPointSize(5.);
	glEnable(GL_POINT_SMOOTH);
	glVertexPointer(3, GL_DOUBLE, sizeof(struct particle), particles);
	for (int i=-nghostx;i<=nghostx;i++){
	for (int j=-nghosty;j<=nghosty;j++){
	for (int k=-nghostz;k<=nghostz;k++){
		struct ghostbox gb = get_ghostbox(i,j,k);
		glTranslatef(gb.shiftx,gb.shifty,gb.shiftz);
		if (display_spheres){
			// Drawing Spheres
			glColor4f(1.0,1.0,1.0,1.0);
#ifndef COLLISIONS_NONE
#ifdef _APPLE
			for (int i=0;i<N;i++){
				struct particle p = particles[i];
				glTranslatef(p.x,p.y,p.z);
				glScalef(p.r,p.r,p.r);
				glCallList(DListSPHERE);
				glScalef(1./p.r,1./p.r,1./p.r);
				glTranslatef(-p.x,-p.y,-p.z);
			}
#endif
#endif
		}else{
			// Drawing Points
			glEnableClientState(GL_VERTEX_ARRAY);
			glColor4f(1.0,0.0,0.0,0.9);
			glDrawArrays(GL_POINTS, 0, N_active_first);
			glColor4f(1.0,1.0,0.0,0.6);
			glDrawArrays(GL_POINTS, N_active_first, N_active_last-N_active_first);
			glColor4f(1.0,1.0,0.0,0.9);
			glDrawArrays(GL_POINTS, N_active_last, N-N_active_last);
			glDisableClientState(GL_VERTEX_ARRAY);
		}
		// Drawing Tree
		glColor4f(1.0,0.0,0.0,0.4);
#if defined(GRAVITY_TREE) || defined(COLLISIONS_TREE)
		if (display_tree){
			glColor4f(1.0,0.0,0.0,0.4);
			display_entire_tree();
		}
#endif
		glTranslatef(-gb.shiftx,-gb.shifty,-gb.shiftz);
	}
	}
	}
	glColor4f(1.0,0.0,0.0,0.4);
	glScalef(boxsize_x,boxsize_y,boxsize_z);
	glutWireCube(1);
	glScalef(1./boxsize_x,1./boxsize_y,1./boxsize_z);
	glutSwapBuffers();
	glTranslatef(0,0,boxsize_max);
}

void init_display(int argc, char* argv[]){
	glutInit(&argc, argv);
	glutInitDisplayMode(GLUT_DOUBLE | GLUT_RGB | GLUT_DEPTH );
	glutInitWindowSize(700,700);
	glutCreateWindow("nbody");
	zprInit(0.7/boxsize_max);
	glutDisplayFunc(display);
	glutIdleFunc(iterate);
	glutKeyboardFunc(displayKey);
	glEnable(GL_BLEND);                    
	glBlendFunc(GL_SRC_ALPHA, GL_ONE);  
	
	// Sphere
#ifdef _APPLE
	DListSPHERE = glGenLists(1);
	GLUquadricObj *sphere;
	glNewList(DListSPHERE, GL_COMPILE);
	sphere = gluNewQuadric();
	gluSphere(sphere, 1.f, 20, 20);
	gluDeleteQuadric(sphere);
	glEndList();
#endif
  	
	// Light

	glCullFace(GL_BACK);
	glShadeModel ( GL_SMOOTH );
	glEnable( GL_NORMALIZE );
	glEnable(GL_COLOR_MATERIAL);
	static GLfloat light[] = {0.7f, 0.7f, 0.7f, 1.f};
	static GLfloat lightspec[] = {0.2f, 0.2f, 0.2f, 1.f};
	static GLfloat lmodel_ambient[] = { 0.15, 0.14, 0.13, 1.0 };

	glLightfv(GL_LIGHT0, GL_DIFFUSE, light );
	glLightfv(GL_LIGHT0, GL_SPECULAR, lightspec );
	glLightModelfv(GL_LIGHT_MODEL_AMBIENT, lmodel_ambient);

	static GLfloat sphere_mat[] = {0.8f, 0.8f, 0.8f, 1.f};
	static GLfloat sphere_spec[] = {1.0f, 1.0f, 1.0f, 1.f};
	glMaterialfv(GL_FRONT, GL_AMBIENT_AND_DIFFUSE, sphere_mat);
	glMaterialfv(GL_FRONT, GL_SPECULAR, sphere_spec);
	glMaterialf(GL_FRONT, GL_SHININESS, 80);

	display_init_done =1; 

	glutMainLoop();
}

#endif<|MERGE_RESOLUTION|>--- conflicted
+++ resolved
@@ -63,17 +63,9 @@
 	if (node == NULL) return;
 	glTranslatef(node->x,node->y,node->z);
 	glutWireCube(node->w);
-<<<<<<< HEAD
-	glTranslatef(-node->x[0],-node->x[1],-node->x[2]);
+	glTranslatef(-node->x,-node->y,-node->z);
 	for (int i=0;i<8;i++) {
-		displayTree(node->oct[i]);
-=======
-	glTranslatef(-node->x,-node->y,-node->z);
-	if (node->oct!=NULL){
-		for (int i=0;i<8;i++) {
-			display_cell(node->oct[i]);
-		}
->>>>>>> 1e9a447c
+		display_cell(node->oct[i]);
 	}
 }
 void display_entire_tree(){
